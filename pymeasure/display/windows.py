#
# This file is part of the PyMeasure package.
#
# Copyright (c) 2013-2021 PyMeasure Developers
#
# Permission is hereby granted, free of charge, to any person obtaining a copy
# of this software and associated documentation files (the "Software"), to deal
# in the Software without restriction, including without limitation the rights
# to use, copy, modify, merge, publish, distribute, sublicense, and/or sell
# copies of the Software, and to permit persons to whom the Software is
# furnished to do so, subject to the following conditions:
#
# The above copyright notice and this permission notice shall be included in
# all copies or substantial portions of the Software.
#
# THE SOFTWARE IS PROVIDED "AS IS", WITHOUT WARRANTY OF ANY KIND, EXPRESS OR
# IMPLIED, INCLUDING BUT NOT LIMITED TO THE WARRANTIES OF MERCHANTABILITY,
# FITNESS FOR A PARTICULAR PURPOSE AND NONINFRINGEMENT. IN NO EVENT SHALL THE
# AUTHORS OR COPYRIGHT HOLDERS BE LIABLE FOR ANY CLAIM, DAMAGES OR OTHER
# LIABILITY, WHETHER IN AN ACTION OF CONTRACT, TORT OR OTHERWISE, ARISING FROM,
# OUT OF OR IN CONNECTION WITH THE SOFTWARE OR THE USE OR OTHER DEALINGS IN
# THE SOFTWARE.
#

import logging

import os
import subprocess, platform


import pyqtgraph as pg

from .browser import BrowserItem
from .curves import ResultsCurve
from .manager import Manager, Experiment
from .Qt import QtCore, QtGui
from .widgets import (
    PlotWidget,
    BrowserWidget,
    InputsWidget,
    LogWidget,
    ResultsDialog,
    SequencerWidget,
    ImageWidget,
    DirectoryLineEdit,
    EstimatorWidget,
)
from ..experiment import Results, Procedure

log = logging.getLogger(__name__)
log.addHandler(logging.NullHandler())


class PlotterWindow(QtGui.QMainWindow):
    """
    A window for plotting experiment results. Should not be
    instantiated directly, but only via the
    :class:`~pymeasure.display.plotter.Plotter` class.

    .. seealso::

        Tutorial :ref:`tutorial-plotterwindow`
            A tutorial and example code for using the Plotter and PlotterWindow.

    .. attribute plot::

        The `pyqtgraph.PlotItem`_ object for this window. Can be
        accessed to further customise the plot view programmatically, e.g.,
        display log-log or semi-log axes by default, change axis range, etc.

    .. pyqtgraph.PlotItem: http://www.pyqtgraph.org/documentation/graphicsItems/plotitem.html

    """
    def __init__(self, plotter, refresh_time=0.1, parent=None):
        super().__init__(parent)
        self.plotter = plotter
        self.refresh_time = refresh_time
        columns = plotter.results.procedure.DATA_COLUMNS

        self.setWindowTitle('Results Plotter')
        self.main = QtGui.QWidget(self)

        vbox = QtGui.QVBoxLayout(self.main)
        vbox.setSpacing(0)

        hbox = QtGui.QHBoxLayout()
        hbox.setSpacing(6)
        hbox.setContentsMargins(-1, 6, -1, -1)

        file_label = QtGui.QLabel(self.main)
        file_label.setText('Data Filename:')

        self.file = QtGui.QLineEdit(self.main)
        self.file.setText(plotter.results.data_filename)

        hbox.addWidget(file_label)
        hbox.addWidget(self.file)
        vbox.addLayout(hbox)

        self.plot_widget = PlotWidget("Plotter", columns, refresh_time=self.refresh_time, check_status=False)
        self.plot = self.plot_widget.plot

        vbox.addWidget(self.plot_widget)

        self.main.setLayout(vbox)
        self.setCentralWidget(self.main)
        self.main.show()
        self.resize(800, 600)

        self.curve = ResultsCurve(plotter.results, columns[0], columns[1],
                                  pen=pg.mkPen(color=pg.intColor(0), width=2), antialias=False)
        self.plot.addItem(self.curve)

        self.plot_widget.updated.connect(self.check_stop)

    def quit(self, evt=None):
        log.info("Quitting the Plotter")
        self.close()
        self.plotter.stop()

    def check_stop(self):
        """ Checks if the Plotter should stop and exits the Qt main loop if so
        """
        if self.plotter.should_stop():
            QtCore.QCoreApplication.instance().quit()


class ManagedWindowBase(QtGui.QMainWindow):
    """
    Base class for GUI experiment management .

    The ManagedWindowBase provides an interface for inputting experiment
    parameters, running several experiments
    (:class:`~pymeasure.experiment.procedure.Procedure`), plotting
    result curves, and listing the experiments conducted during a session.

    The ManagedWindowBase uses a Manager to control Workers in a Queue,
    and provides a simple interface.
    The :meth:`~pymeasure.display.windows.ManagedWindowBase.queue` method must be
    overridden by the child class.

    The ManagedWindowBase allow user to define a set of widget that display information about the
    experiment. The information displayed may include: plots, tabular view, logging information, etc.

    This class is not intended to be used directy, but it should be subclassed to provide some
    appropriate widget list. Example of classes usable as element of widget list are:

    - :class:`~pymeasure.display.widgets.LogWidget`
    - :class:`~pymeasure.display.widgets.PlotWidget`
    - :class:`~pymeasure.display.widgets.ImageWidget`

    Of course, users can define its own widget making sure that inherits from :class:`~pymeasure.display.widgets.TabWidget`.

    Examples of ready to use classes inherited from ManagedWindowBase are:

    - :class:`~pymeasure.display.windows.ManagedWindow`
    - :class:`~pymeasure.display.windows.ManagedImageWindow`

    .. seealso::

        Tutorial :ref:`tutorial-managedwindow`
            A tutorial and example on the basic configuration and usage of ManagedWindow.

    Parameters for :code:`__init__` constructor.

    :param procedure_class: procedure class describing the experiment (see :class:`~pymeasure.experiment.procedure.Procedure`)
    :param widget_list: list of widget to be displayed in the GUI
    :param inputs: list of :class:`~pymeasure.experiment.parameters.Parameter` instance variable names, which the display will generate graphical fields for
    :param displays: list of :class:`~pymeasure.experiment.parameters.Parameter` instance variable names displayed in the browser window
    :param log_channel: :code:`logging.Logger` instance to use for logging output
    :param log_level: logging level
    :param parent: Parent widget or :code:`None`
    :param sequencer: a boolean stating whether or not the sequencer has to be included into the window
    :param sequencer_inputs: either :code:`None` or a list of the parameter names to be scanned over. If no list of parameters is given, the parameters displayed in the manager queue are used
    :param sequence_file: simple text file to quickly load a pre-defined sequence with the :code:`Load sequence` button
    :param inputs_in_scrollarea: boolean that display or hide a scrollbar to the input area
    :param directory_input: specify, if present, where the experiment's result will be saved.

    """

<<<<<<< HEAD
    def __init__(self, procedure_class, inputs=(), displays=(), x_axis=None, y_axis=None,
                 log_channel='', log_level=logging.INFO, parent=None, sequencer=False,
                 sequencer_inputs=None, sequence_file=None, inputs_in_scrollarea=False,
                 directory_input=False, hide_groups=True):
=======
    def __init__(self, 
                 procedure_class,
                 widget_list=(),
                 inputs=(),
                 displays=(),
                 log_channel='',
                 log_level=logging.INFO,
                 parent=None,
                 sequencer=False,
                 sequencer_inputs=None,
                 sequence_file=None,
                 inputs_in_scrollarea=False,
                 directory_input=False):

>>>>>>> 3a974638
        super().__init__(parent)
        app = QtCore.QCoreApplication.instance()
        app.aboutToQuit.connect(self.quit)
        self.procedure_class = procedure_class
        self.inputs = inputs
        self.hide_groups = hide_groups
        self.displays = displays
        self.use_sequencer = sequencer
        self.sequencer_inputs = sequencer_inputs
        self.sequence_file = sequence_file
        self.inputs_in_scrollarea = inputs_in_scrollarea
        self.directory_input = directory_input
        self.log = logging.getLogger(log_channel)
        self.log_level = log_level
        log.setLevel(log_level)
        self.log.setLevel(log_level)
        self.widget_list = widget_list

        # Check if the get_estimates function is reimplemented
        self.use_estimator = not self.procedure_class.get_estimates == Procedure.get_estimates

        self._setup_ui()
        self._layout()

    def _setup_ui(self):
        if self.directory_input:
            self.directory_label = QtGui.QLabel(self)
            self.directory_label.setText('Directory')
            self.directory_line = DirectoryLineEdit(parent=self)

        self.queue_button = QtGui.QPushButton('Queue', self)
        self.queue_button.clicked.connect(self._queue)

        self.abort_button = QtGui.QPushButton('Abort', self)
        self.abort_button.setEnabled(False)
        self.abort_button.clicked.connect(self.abort)

        self.browser_widget = BrowserWidget(
            self.procedure_class,
            self.displays,
            [], # This value will be patched by subclasses, if needed
            parent=self
        )
        self.browser_widget.show_button.clicked.connect(self.show_experiments)
        self.browser_widget.hide_button.clicked.connect(self.hide_experiments)
        self.browser_widget.clear_button.clicked.connect(self.clear_experiments)
        self.browser_widget.open_button.clicked.connect(self.open_experiment)
        self.browser = self.browser_widget.browser

        self.browser.setContextMenuPolicy(QtCore.Qt.CustomContextMenu)
        self.browser.customContextMenuRequested.connect(self.browser_item_menu)
        self.browser.itemChanged.connect(self.browser_item_changed)

        self.inputs = InputsWidget(
            self.procedure_class,
            self.inputs,
            parent=self,
            hide_groups=self.hide_groups,
        )

        self.manager = Manager(self.widget_list,
                               self.browser,
                               log_level=self.log_level,
                               parent=self)
        self.manager.abort_returned.connect(self.abort_returned)
        self.manager.queued.connect(self.queued)
        self.manager.running.connect(self.running)
        self.manager.finished.connect(self.finished)
        self.manager.log.connect(self.log.handle)

        if self.use_sequencer:
            self.sequencer = SequencerWidget(
                self.sequencer_inputs,
                self.sequence_file,
                parent=self
            )

        if self.use_estimator:
            self.estimator = EstimatorWidget(
                parent=self
            )

    def _layout(self):
        self.main = QtGui.QWidget(self)

        inputs_dock = QtGui.QWidget(self)
        inputs_vbox = QtGui.QVBoxLayout(self.main)

        hbox = QtGui.QHBoxLayout()
        hbox.setSpacing(10)
        hbox.setContentsMargins(-1, 6, -1, 6)
        hbox.addWidget(self.queue_button)
        hbox.addWidget(self.abort_button)
        hbox.addStretch()

        if self.directory_input:
            vbox = QtGui.QVBoxLayout()
            vbox.addWidget(self.directory_label)
            vbox.addWidget(self.directory_line)
            vbox.addLayout(hbox)

        if self.inputs_in_scrollarea:
            inputs_scroll = QtGui.QScrollArea()
            inputs_scroll.setWidgetResizable(True)
            inputs_scroll.setFrameStyle(QtGui.QScrollArea.NoFrame)

            self.inputs.setSizePolicy(QtGui.QSizePolicy.Minimum, QtGui.QSizePolicy.Fixed)
            inputs_scroll.setWidget(self.inputs)
            inputs_vbox.addWidget(inputs_scroll, 1)

        else:
            inputs_vbox.addWidget(self.inputs)

        if self.directory_input:
            inputs_vbox.addLayout(vbox)
        else:
            inputs_vbox.addLayout(hbox)

        inputs_vbox.addStretch(0)
        inputs_dock.setLayout(inputs_vbox)

        dock = QtGui.QDockWidget('Input Parameters')
        dock.setWidget(inputs_dock)
        dock.setFeatures(QtGui.QDockWidget.NoDockWidgetFeatures)
        self.addDockWidget(QtCore.Qt.LeftDockWidgetArea, dock)

        if self.use_sequencer:
            sequencer_dock = QtGui.QDockWidget('Sequencer')
            sequencer_dock.setWidget(self.sequencer)
            sequencer_dock.setFeatures(QtGui.QDockWidget.NoDockWidgetFeatures)
            self.addDockWidget(QtCore.Qt.LeftDockWidgetArea, sequencer_dock)

        if self.use_estimator:
            estimator_dock = QtGui.QDockWidget('Estimator')
            estimator_dock.setWidget(self.estimator)
            estimator_dock.setFeatures(QtGui.QDockWidget.NoDockWidgetFeatures)
            self.addDockWidget(QtCore.Qt.LeftDockWidgetArea, estimator_dock)

        self.tabs = QtGui.QTabWidget(self.main)
        for wdg in self.widget_list:
            self.tabs.addTab(wdg, wdg.name)

        splitter = QtGui.QSplitter(QtCore.Qt.Vertical)
        splitter.addWidget(self.tabs)
        splitter.addWidget(self.browser_widget)

        vbox = QtGui.QVBoxLayout(self.main)
        vbox.setSpacing(0)
        vbox.addWidget(splitter)

        self.main.setLayout(vbox)
        self.setCentralWidget(self.main)
        self.main.show()
        self.resize(1000, 800)

    def quit(self, evt=None):
        if self.manager.is_running():
            self.abort()

        self.close()

    def browser_item_changed(self, item, column):
        if column == 0:
            state = item.checkState(0)
            experiment = self.manager.experiments.with_browser_item(item)
            if state == 0:
                for wdg, curve in zip(self.widget_list, experiment.curve_list):
                    wdg.remove(curve)
            else:
                for wdg, curve in zip(self.widget_list, experiment.curve_list):
                    wdg.load(curve)

    def browser_item_menu(self, position):
        item = self.browser.itemAt(position)

        if item is not None:
            experiment = self.manager.experiments.with_browser_item(item)

            menu = QtGui.QMenu(self)

            # Open
            action_open = QtGui.QAction(menu)
            action_open.setText("Open Data Externally")
            action_open.triggered.connect(
                lambda: self.open_file_externally(experiment.results.data_filename))
            menu.addAction(action_open)

            # Change Color
            action_change_color = QtGui.QAction(menu)
            action_change_color.setText("Change Color")
            action_change_color.triggered.connect(
                lambda: self.change_color(experiment))
            menu.addAction(action_change_color)

            # Remove
            action_remove = QtGui.QAction(menu)
            action_remove.setText("Remove Graph")
            if self.manager.is_running():
                if self.manager.running_experiment() == experiment:  # Experiment running
                    action_remove.setEnabled(False)
            action_remove.triggered.connect(lambda: self.remove_experiment(experiment))
            menu.addAction(action_remove)

            # Use parameters
            action_use = QtGui.QAction(menu)
            action_use.setText("Use These Parameters")
            action_use.triggered.connect(
                lambda: self.set_parameters(experiment.procedure.parameter_objects()))
            menu.addAction(action_use)
            menu.exec_(self.browser.viewport().mapToGlobal(position))

    def remove_experiment(self, experiment):
        reply = QtGui.QMessageBox.question(self, 'Remove Graph',
                                           "Are you sure you want to remove the graph?",
                                           QtGui.QMessageBox.Yes |
                                           QtGui.QMessageBox.No, QtGui.QMessageBox.No)
        if reply == QtGui.QMessageBox.Yes:
            self.manager.remove(experiment)

    def show_experiments(self):
        root = self.browser.invisibleRootItem()
        for i in range(root.childCount()):
            item = root.child(i)
            item.setCheckState(0, QtCore.Qt.Checked)

    def hide_experiments(self):
        root = self.browser.invisibleRootItem()
        for i in range(root.childCount()):
            item = root.child(i)
            item.setCheckState(0, QtCore.Qt.Unchecked)

    def clear_experiments(self):
        self.manager.clear()

    def open_experiment(self):
        dialog = ResultsDialog(self.procedure_class.DATA_COLUMNS, self.x_axis, self.y_axis)
        if dialog.exec_():
            filenames = dialog.selectedFiles()
            for filename in map(str, filenames):
                if filename in self.manager.experiments:
                    QtGui.QMessageBox.warning(self, "Load Error",
                                              "The file %s cannot be opened twice." % os.path.basename(
                                                  filename))
                elif filename == '':
                    return
                else:
                    results = Results.load(filename)
                    experiment = self.new_experiment(results)
                    for curve in experiment.curve_list:
                        if curve:
                            curve.update_data()
                    experiment.browser_item.progressbar.setValue(100.)
                    self.manager.load(experiment)
                    log.info('Opened data file %s' % filename)

    def change_color(self, experiment):
        color = QtGui.QColorDialog.getColor(
            parent=self)
        if color.isValid():
            pixelmap = QtGui.QPixmap(24, 24)
            pixelmap.fill(color)
            experiment.browser_item.setIcon(0, QtGui.QIcon(pixelmap))
            for wdg, curve in zip(self.widget_list, experiment.curve_list):
                wdg.set_color(curve, color=color)

    def open_file_externally(self, filename):
        """ Method to open the datafile using an external editor or viewer. Uses the default
        application to open a datafile of this filetype, but can be overridden by the child
        class in order to open the file in another application of choice.
        """
        system = platform.system()
        if (system == 'Windows'):
            # The empty argument after the start is needed to be able to cope correctly with filenames with spaces
            proc = subprocess.Popen(['start', '', filename], shell=True)
        elif (system == 'Linux'):
            proc = subprocess.Popen(['xdg-open', filename])
        elif (system == 'Darwin'):
            proc = subprocess.Popen(['open', filename])
        else:
            raise Exception("{cls} method open_file_externally does not support {system} OS".format(cls=type(self).__name__,system=system))

    def make_procedure(self):
        if not isinstance(self.inputs, InputsWidget):
            raise Exception("ManagedWindow can not make a Procedure"
                            " without a InputsWidget type")
        return self.inputs.get_procedure()

    def new_curve(self, wdg, results, color=None, **kwargs):
        if color is None:
            color = pg.intColor(self.browser.topLevelItemCount() % 8)
        return wdg.new_curve(results, color=color, **kwargs)

    def new_experiment(self, results, curve=None):
        if curve is None:
            curve_list = []
            for wdg in self.widget_list:
                curve_list.append(self.new_curve(wdg, results))
        else:
            curve_list = curve[:]

        curve_color = pg.intColor(0)
        for wdg, curve in zip(self.widget_list, curve_list):
            if isinstance(wdg, PlotWidget):
                curve_color = curve.opts['pen'].color()
                break

        browser_item = BrowserItem(results, curve_color)
        return Experiment(results, curve_list, browser_item)

    def set_parameters(self, parameters):
        """ This method should be overwritten by the child class. The
        parameters argument is a dictionary of Parameter objects.
        The Parameters should overwrite the GUI values so that a user
        can click "Queue" to capture the same parameters.
        """
        if not isinstance(self.inputs, InputsWidget):
            raise Exception("ManagedWindow can not set parameters"
                            " without a InputsWidget")
        self.inputs.set_parameters(parameters)

    def _queue(self, checked):
        """ This method is a wrapper for the `self.queue` method to be connected
        to the `queue` button. It catches the positional argument that is passed
        when it is called by the button and calls the `self.queue` method without
        any arguments.
        """
        self.queue()

    def queue(self, procedure=None):
        """

        Abstract method, which must be overridden by the child class.

        Implementations must call ``self.manager.queue(experiment)`` and pass
        an ``experiment``
        (:class:`~pymeasure.experiment.experiment.Experiment`) object which
        contains the
        :class:`~pymeasure.experiment.results.Results` and
        :class:`~pymeasure.experiment.procedure.Procedure` to be run.

        The optional `procedure` argument is not required for a basic implementation,
        but is required when the :class:`~pymeasure.display.widgets.SequencerWidget`
        is used.

        For example:

        .. code-block:: python

            def queue(self):
                filename = unique_filename('results', prefix="data") # from pymeasure.experiment

                procedure = self.make_procedure() # Procedure class was passed at construction
                results = Results(procedure, filename)
                experiment = self.new_experiment(results)

                self.manager.queue(experiment)

        """
        raise NotImplementedError(
            "Abstract method ManagedWindow.queue not implemented")

    def abort(self):
        self.abort_button.setEnabled(False)
        self.abort_button.setText("Resume")
        self.abort_button.clicked.disconnect()
        self.abort_button.clicked.connect(self.resume)
        try:
            self.manager.abort()
        except:
            log.error('Failed to abort experiment', exc_info=True)
            self.abort_button.setText("Abort")
            self.abort_button.clicked.disconnect()
            self.abort_button.clicked.connect(self.abort)

    def resume(self):
        self.abort_button.setText("Abort")
        self.abort_button.clicked.disconnect()
        self.abort_button.clicked.connect(self.abort)
        if self.manager.experiments.has_next():
            self.manager.resume()
        else:
            self.abort_button.setEnabled(False)

    def queued(self, experiment):
        self.abort_button.setEnabled(True)
        self.browser_widget.show_button.setEnabled(True)
        self.browser_widget.hide_button.setEnabled(True)
        self.browser_widget.clear_button.setEnabled(True)

    def running(self, experiment):
        self.browser_widget.clear_button.setEnabled(False)

    def abort_returned(self, experiment):
        if self.manager.experiments.has_next():
            self.abort_button.setText("Resume")
            self.abort_button.setEnabled(True)
        else:
            self.browser_widget.clear_button.setEnabled(True)

    def finished(self, experiment):
        if not self.manager.experiments.has_next():
            self.abort_button.setEnabled(False)
            self.browser_widget.clear_button.setEnabled(True)

    @property
    def directory(self):
        if not self.directory_input:
            raise ValueError("No directory input in the ManagedWindow")
        return self.directory_line.text()


class ManagedWindow(ManagedWindowBase):
    """
    Display experiment output with an :class:`~pymeasure.display.widget.PlotWidget` class.

    .. seealso::

        Tutorial :ref:`tutorial-managedwindow`
            A tutorial and example on the basic configuration and usage of ManagedWindow.

    """

    def __init__(self, procedure_class, inputs=(), displays=(), x_axis=None, y_axis=None,
                 log_channel='', log_level=logging.INFO, parent=None, sequencer=False,
                 sequencer_inputs=None, sequence_file=None, inputs_in_scrollarea=False, directory_input=False, wdg_list=()):
        self.x_axis = x_axis
        self.y_axis = y_axis
        self.log_widget = LogWidget("Experiment Log")
        self.plot_widget = PlotWidget("Results Graph", procedure_class.DATA_COLUMNS, self.x_axis, self.y_axis)
        self.plot_widget.setMinimumSize(100, 200)
        super().__init__(
            procedure_class=procedure_class,
            widget_list=wdg_list+(self.plot_widget, self.log_widget),
            inputs=inputs,
            displays=displays,
            parent=parent,
            sequencer=sequencer,
            sequencer_inputs=sequencer_inputs,
            sequence_file=sequence_file,
            inputs_in_scrollarea=inputs_in_scrollarea,
            directory_input=directory_input)

        # Setup measured_quantities once we know x_axis and y_axis
        self.browser_widget.browser.measured_quantities = [self.x_axis, self.y_axis]

        logging.getLogger().addHandler(self.log_widget.handler)  # needs to be in Qt context?
        log.setLevel(log_level)
        log.info("ManagedWindow connected to logging")

class ManagedImageWindow(ManagedWindow):
    """
    Display experiment output with an :class:`~pymeasure.display.widget.ImageWidget` class.

    """

    def __init__(self, procedure_class, x_axis, y_axis, z_axis=None, inputs=(), displays=(),
                 log_channel='', log_level=logging.INFO, parent=None, sequencer=False,
                 sequencer_inputs=None, sequence_file=None, inputs_in_scrollarea=False, directory_input=False):
        self.z_axis = z_axis
        self.image_widget = ImageWidget("Image", procedure_class.DATA_COLUMNS, x_axis, y_axis, z_axis)
        wdg_list = (self.image_widget, )
        super().__init__(procedure_class = procedure_class,
                         inputs=inputs,
                         displays=displays,
                         x_axis=x_axis,
                         y_axis=y_axis,
                         log_channel=log_channel,
                         log_level=log_level,
                         parent=parent,
                         sequencer=sequencer,
                         sequencer_inputs=sequencer_inputs,
                         sequence_file=sequence_file,
                         inputs_in_scrollarea=inputs_in_scrollarea,
                         directory_input=directory_input,
                         wdg_list=wdg_list)<|MERGE_RESOLUTION|>--- conflicted
+++ resolved
@@ -178,13 +178,7 @@
 
     """
 
-<<<<<<< HEAD
-    def __init__(self, procedure_class, inputs=(), displays=(), x_axis=None, y_axis=None,
-                 log_channel='', log_level=logging.INFO, parent=None, sequencer=False,
-                 sequencer_inputs=None, sequence_file=None, inputs_in_scrollarea=False,
-                 directory_input=False, hide_groups=True):
-=======
-    def __init__(self, 
+    def __init__(self,
                  procedure_class,
                  widget_list=(),
                  inputs=(),
@@ -196,9 +190,10 @@
                  sequencer_inputs=None,
                  sequence_file=None,
                  inputs_in_scrollarea=False,
-                 directory_input=False):
-
->>>>>>> 3a974638
+                 directory_input=False,
+                 hide_groups=True,
+                 ):
+
         super().__init__(parent)
         app = QtCore.QCoreApplication.instance()
         app.aboutToQuit.connect(self.quit)
